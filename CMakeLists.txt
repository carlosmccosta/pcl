### ---[ PCL global CMake
cmake_minimum_required(VERSION 2.8 FATAL_ERROR)

set(CMAKE_CONFIGURATION_TYPES "Debug;Release" CACHE STRING "possible configurations" FORCE)

# In case the user does not setup CMAKE_BUILD_TYPE, assume it's RelWithDebInfo
if("${CMAKE_BUILD_TYPE}" STREQUAL "")
  set(CMAKE_BUILD_TYPE RelWithDebInfo CACHE STRING "build type default to RelWithDebInfo, set to Release to improve performance" FORCE)
endif("${CMAKE_BUILD_TYPE}" STREQUAL "")

project(PCL)
string(TOLOWER ${PROJECT_NAME} PROJECT_NAME_LOWER)

### ---[ Find universal dependencies
set(CMAKE_MODULE_PATH "${CMAKE_SOURCE_DIR}/cmake/Modules/" ${CMAKE_MODULE_PATH})

# ---[ Release/Debug specific flags
if(CMAKE_BUILD_TYPE STREQUAL "Release" OR CMAKE_BUILD_TYPE STREQUAL "RelWithDebInfo")
  add_definitions("-DBOOST_DISABLE_ASSERTS -DEIGEN_NO_DEBUG")
endif()
if(WIN32 AND NOT MINGW)
  if(NOT DEFINED CMAKE_DEBUG_POSTFIX)
    set(CMAKE_DEBUG_POSTFIX "_debug")
  endif()
  if(NOT DEFINED CMAKE_RELEASE_POSTFIX)
    set(CMAKE_RELEASE_POSTFIX "_release")
  endif()
endif()

# ---[ special maintainer mode
SET(CMAKE_CXX_FLAGS_MAINTAINER "-pedantic -Wno-variadic-macros -Weffc++ -Wno-long-long" CACHE STRING
    "Flags used by the C++ compiler during maintainer builds."
    FORCE)
SET(CMAKE_C_FLAGS_MAINTAINER "-pedantic -Wno-variadic-macros -Weffc++ -Wno-long-long" CACHE STRING
    "Flags used by the C compiler during maintainer builds."
    FORCE)
SET(CMAKE_EXE_LINKER_FLAGS_MAINTAINER
    "-Wl,--warn-unresolved-symbols,--warn-once" CACHE STRING
    "Flags used for linking binaries during maintainer builds."
    FORCE)
SET(CMAKE_SHARED_LINKER_FLAGS_MAINTAINER
    "-Wl,--warn-unresolved-symbols,--warn-once" CACHE STRING
    "Flags used by the shared libraries linker during maintainer builds."
    FORCE)
MARK_AS_ADVANCED(
    CMAKE_CXX_FLAGS_MAINTAINER
    CMAKE_C_FLAGS_MAINTAINER
    CMAKE_EXE_LINKER_FLAGS_MAINTAINER
    CMAKE_SHARED_LINKER_FLAGS_MAINTAINER )
# Update the documentation string of CMAKE_BUILD_TYPE for GUIs
SET(CMAKE_BUILD_TYPE "${CMAKE_BUILD_TYPE}" CACHE STRING
    "Choose the type of build, options are: None Debug Release RelWithDebInfo MinSizeRel Maintainer."
    FORCE)

# ---[ Android check
if (ANDROID)
  set (PCL_SHARED_LIBS OFF)
  message ("PCL shared libs on Android must be: ${PCL_SHARED_LIBS}")
endif()

include(${PCL_SOURCE_DIR}/cmake/pcl_verbosity.cmake)
include(${PCL_SOURCE_DIR}/cmake/pcl_targets.cmake)
include(${PCL_SOURCE_DIR}/cmake/pcl_options.cmake)

# Enable verbose timing display?
if(CMAKE_TIMING_VERBOSE AND UNIX)
  set_property(GLOBAL PROPERTY RULE_MESSAGES OFF)
  set_property(GLOBAL PROPERTY RULE_LAUNCH_COMPILE "${CMAKE_SOURCE_DIR}/cmake/custom_output.sh")
endif(CMAKE_TIMING_VERBOSE AND UNIX)

# check for SSE flags
include(${PCL_SOURCE_DIR}/cmake/pcl_find_sse.cmake)
if (PCL_ENABLE_SSE)
  PCL_CHECK_FOR_SSE()
endif (PCL_ENABLE_SSE)

# ---[ Unix/Darwin/Windows specific flags
if(CMAKE_COMPILER_IS_GNUCXX)
  if("${CMAKE_CXX_FLAGS}" STREQUAL "")
    SET(CMAKE_CXX_FLAGS "-Wall -Wextra -Wno-unknown-pragmas -fno-strict-aliasing -Wno-format-extra-args -Wno-sign-compare -Wno-invalid-offsetof -Wno-conversion ${SSE_FLAGS}")

    # Enable -Wabi for GCC > 4.3, and -Wno-deprecated for GCC < 4.3
    # to disable a lot of warnings which are not fixable
    execute_process(COMMAND ${CMAKE_C_COMPILER} -dumpversion OUTPUT_VARIABLE GCC_VERSION)
    if (GCC_VERSION VERSION_GREATER 4.3)
      message(STATUS "-- GCC > 4.3 found, enabling -Wabi")
      SET(CMAKE_CXX_FLAGS "${CMAKE_CXX_FLAGS} -Wabi")
    else()
      message(STATUS "-- GCC < 4.3 found, enabling -Wno-deprecated")
      SET(CMAKE_CXX_FLAGS "${CMAKE_CXX_FLAGS} -Wno-deprecated")
    endif ()
  endif()

  if(NOT ANDROID)
    SET(CMAKE_CXX_FLAGS "${CMAKE_CXX_FLAGS} -pthread")
  endif(NOT ANDROID)

  if(WIN32)
    if(PCL_SHARED_LIBS)
      SET(CMAKE_SHARED_LINKER_FLAGS "${CMAKE_SHARED_LINKER_FLAGS} -Wl,--export-all-symbols -Wl,--enable-auto-import")
      if (MINGW)
        add_definitions("-DBOOST_THREAD_USE_LIB")
      endif()
    else(PCL_SHARED_LIBS)
      add_definitions("-DBOOST_LIB_DIAGNOSTIC -DBOOST_THREAD_USE_LIB")
    endif(PCL_SHARED_LIBS)
  endif()
endif()

if(MSVC)
  SET(CMAKE_COMPILER_IS_MSVC 1)
  add_definitions ("-DBOOST_ALL_NO_LIB -D_SCL_SECURE_NO_WARNINGS -D_CRT_SECURE_NO_WARNINGS -DNOMINMAX /bigobj")
  if("${CMAKE_CXX_FLAGS}" STREQUAL " /DWIN32 /D_WINDOWS /W3 /GR /EHsc")	# Check against default flags
    SET(CMAKE_CXX_FLAGS "${CMAKE_CXX_FLAGS} /bigobj /EHsc /fp:precise /wd4800 /wd4521 /wd4251 /wd4275 /wd4305 /wd4355 ${SSE_FLAGS}")

    # Add extra code generation/link optimizations
    if(CMAKE_MSVC_CODE_LINK_OPTIMIZATION)
      SET(CMAKE_CXX_FLAGS_RELEASE "${CMAKE_CXX_FLAGS_RELEASE} /GL")
      SET(CMAKE_SHARED_LINKER_FLAGS_RELEASE "${CMAKE_SHARED_LINKER_FLAGS_RELEASE} /LTCG")
      SET(CMAKE_EXE_LINKER_FLAGS_RELEASE "${CMAKE_EXE_LINKER_FLAGS_RELEASE} /LTCG")
    endif(CMAKE_MSVC_CODE_LINK_OPTIMIZATION)
    # /MANIFEST:NO") # please, don't disable manifest generation, otherwise crash at start for vs2008

    if( MSVC_VERSION GREATER 1500 AND ${CMAKE_VERSION} VERSION_GREATER "2.8.6")
      include(ProcessorCount)
      ProcessorCount(N)
      if(NOT N EQUAL 0)
        SET(CMAKE_C_FLAGS   "${CMAKE_C_FLAGS}   /MP${N} ")
        SET(CMAKE_CXX_FLAGS "${CMAKE_CXX_FLAGS} /MP${N} ")
      endif()
    endif()
  endif()
endif()

if (__COMPILER_PATHSCALE)
  SET(CMAKE_COMPILER_IS_PATHSCALE 1)
  if("${CMAKE_CXX_FLAGS}" STREQUAL "")
    SET(CMAKE_CXX_FLAGS "-Wno-uninitialized -zerouv -pthread -mp")
  endif()
endif()

if (CMAKE_CXX_COMPILER_ID STREQUAL "Clang")
  SET(CMAKE_COMPILER_IS_CLANG 1)
  if("${CMAKE_C_FLAGS}" STREQUAL "")
    SET(CMAKE_C_FLAGS "-Qunused-arguments")
  endif()
  if("${CMAKE_CXX_FLAGS}" STREQUAL "")
    SET(CMAKE_CXX_FLAGS "-Qunused-arguments -Wno-invalid-offsetof ${SSE_FLAGS}") # Unfortunately older Clang versions do not have this: -Wno-unnamed-type-template-args
  endif()
  SET(CLANG_LIBRARIES "stdc++")
endif()

# ---[ Project folders
option(USE_PROJECT_FOLDERS "Use folders to organize PCL projects in an IDE." OFF)
mark_as_advanced(USE_PROJECT_FOLDERS)
if(USE_PROJECT_FOLDERS)
  set_property(GLOBAL PROPERTY USE_FOLDERS ON)
endif(USE_PROJECT_FOLDERS)

include(${PCL_SOURCE_DIR}/cmake/pcl_utils.cmake)
set(PCL_VERSION 1.7.0 CACHE STRING "PCL version")
DISSECT_VERSION()
GET_OS_INFO()
SET_INSTALL_DIRS()

if(WIN32)
  set(PCL_RESOURCES_DIR ${PCL_SOURCE_DIR}/resources)
  set(PCL_POINTCLOUDS_DIR ${PCL_RESOURCES_DIR}/pointclouds)
endif(WIN32)

set(PCL_OUTPUT_LIB_DIR ${PCL_BINARY_DIR}/${LIB_INSTALL_DIR})
set(PCL_OUTPUT_BIN_DIR ${PCL_BINARY_DIR}/${BIN_INSTALL_DIR})
make_directory(${PCL_OUTPUT_LIB_DIR})
make_directory(${PCL_OUTPUT_BIN_DIR})
if(WIN32)
  foreach(config ${CMAKE_CONFIGURATION_TYPES})
    string(TOUPPER ${config} CONFIG)
    set(CMAKE_ARCHIVE_OUTPUT_DIRECTORY_${CONFIG} "${PCL_OUTPUT_LIB_DIR}")
    set(CMAKE_RUNTIME_OUTPUT_DIRECTORY_${CONFIG} "${PCL_OUTPUT_BIN_DIR}")
    # ---[ Windows requires DLLs (shared libraries) to be installed in the same directory as executables
    set(CMAKE_LIBRARY_OUTPUT_DIRECTORY_${CONFIG} "${PCL_OUTPUT_BIN_DIR}")
  endforeach(config)
else(WIN32)
  set(CMAKE_ARCHIVE_OUTPUT_DIRECTORY "${PCL_OUTPUT_LIB_DIR}")
  set(CMAKE_RUNTIME_OUTPUT_DIRECTORY "${PCL_OUTPUT_BIN_DIR}")
  set(CMAKE_LIBRARY_OUTPUT_DIRECTORY "${PCL_OUTPUT_LIB_DIR}")
endif(WIN32)

# Add an "uninstall" target
configure_file("${PCL_SOURCE_DIR}/cmake/uninstall_target.cmake.in"
               "${PCL_BINARY_DIR}/uninstall_target.cmake" IMMEDIATE @ONLY)
add_custom_target(uninstall "${CMAKE_COMMAND}" -P
                  "${PCL_BINARY_DIR}/uninstall_target.cmake")

###
# this is copy paste form http://www.itk.org/Wiki/CMake_RPATH_handling
# in order to always make a full statement RPATH
###
SET(CMAKE_SKIP_BUILD_RPATH  FALSE)
SET(CMAKE_BUILD_WITH_INSTALL_RPATH FALSE)
SET(CMAKE_INSTALL_RPATH "${CMAKE_INSTALL_PREFIX}/${LIB_INSTALL_DIR}")
SET(CMAKE_INSTALL_RPATH_USE_LINK_PATH TRUE)
LIST(FIND CMAKE_PLATFORM_IMPLICIT_LINK_DIRECTORIES "${CMAKE_INSTALL_PREFIX}/${LIB_INSTALL_DIR}" is_system_dir)
IF("${is_system_dir}" STREQUAL "-1")
SET(CMAKE_INSTALL_RPATH "${CMAKE_INSTALL_PREFIX}/${LIB_INSTALL_DIR}")
ENDIF("${is_system_dir}" STREQUAL "-1")

### ---[ Find universal dependencies
# the gcc-4.2.1 coming with MacOS X is not compatible with the OpenMP pragmas we use, so disabling OpenMP for it
if((NOT APPLE) OR (NOT CMAKE_COMPILER_IS_GNUCXX) OR (GCC_VERSION VERSION_GREATER 4.2.1))
  find_package(OpenMP)
endif()
if(OPENMP_FOUND)
  set(CMAKE_C_FLAGS "${CMAKE_C_FLAGS} ${OpenMP_C_FLAGS}")
  set(CMAKE_CXX_FLAGS "${CMAKE_CXX_FLAGS} ${OpenMP_CXX_FLAGS}")
  message (STATUS "Found OpenMP")
  if(MSVC90 OR MSVC10)
    if(MSVC90)
      set(OPENMP_DLL VCOMP90)
    elseif(MSVC10)
      set(OPENMP_DLL VCOMP100)
    endif(MSVC90)
    set(CMAKE_SHARED_LINKER_FLAGS_DEBUG "${CMAKE_SHARED_LINKER_FLAGS_DEBUG} /DELAYLOAD:${OPENMP_DLL}D.dll")
    set(CMAKE_SHARED_LINKER_FLAGS_RELEASE "${CMAKE_SHARED_LINKER_FLAGS_RELEASE} /DELAYLOAD:${OPENMP_DLL}.dll")
  endif(MSVC90 OR MSVC10)
else(OPENMP_FOUND)
  message (STATUS "Not found OpenMP")
endif()
# Boost (required)
include(${PCL_SOURCE_DIR}/cmake/pcl_find_boost.cmake)
# Eigen (required)
find_package(Eigen REQUIRED)
include_directories(SYSTEM ${EIGEN_INCLUDE_DIRS})
add_definitions(-DEIGEN_USE_NEW_STDVECTOR
                -DEIGEN_YES_I_KNOW_SPARSE_MODULE_IS_NOT_STABLE_YET)
# FLANN (required)
if(NOT PCL_SHARED_LIBS OR (WIN32 AND NOT MINGW))
  set(FLANN_USE_STATIC ON)
endif(NOT PCL_SHARED_LIBS OR (WIN32 AND NOT MINGW))
find_package(FLANN 1.7.0 REQUIRED)
include_directories(${FLANN_INCLUDE_DIRS})

# libusb-1.0
find_package(libusb-1.0)
if(LIBUSB_1_FOUND)
  include_directories(${LIBUSB_1_INCLUDE_DIR})
endif(LIBUSB_1_FOUND)

# OpenNI
find_package(OpenNI)
if (OPENNI_FOUND)
  set(HAVE_OPENNI ON)
  include_directories(SYSTEM ${OPENNI_INCLUDE_DIRS})
endif()

# Fotonic (FZ_API)
find_package(FZAPI)
if (FZAPI_FOUND)
  set(HAVE_FZAPI ON)
  include_directories(SYSTEM ${FZAPI_INCLUDE_DIR})
endif()

# Intel Perceptional Computing Interface (PXCAPI)
find_package(PXCAPI)
if (PXCAPI_FOUND)
  set(HAVE_PXCAPI ON)
  include_directories(SYSTEM ${PXCAPI_INCLUDE_DIRS})
endif()

# LibPNG
find_package(PNG)
if (PNG_FOUND)
  set (HAVE_PNG ON)
  include_directories(${PNG_INCLUDE_DIR})
endif(PNG_FOUND)

# Qhull
if(NOT PCL_SHARED_LIBS OR WIN32)
  set(QHULL_USE_STATIC ON)
endif(NOT PCL_SHARED_LIBS OR WIN32)
find_package(Qhull)

<<<<<<< HEAD
=======
# Cuda
include(${PCL_SOURCE_DIR}/cmake/pcl_find_cuda.cmake)

# Find Qt5
include(cmake/pcl_find_qt5.cmake)

>>>>>>> 308a64cf
# Find QT4
if(NOT QT5_FOUND)
    find_package(Qt4)
    if (QT4_FOUND)
      include(${QT_USE_FILE})
    endif (QT4_FOUND)
endif()

# Find VTK
find_package(VTK)
if(VTK_FOUND)
  if (PCL_SHARED_LIBS OR 
      (NOT (PCL_SHARED_LIBS) AND NOT (VTK_BUILD_SHARED_LIBS)))
    set(VTK_FOUND TRUE)
    find_package (QVTK)
    message(STATUS "VTK found (include: ${VTK_INCLUDE_DIRS}, lib: ${VTK_LIBRARY_DIRS})")
    link_directories(${VTK_LIBRARY_DIRS})
    set(HAVE_VTK ON)
  else ()
    set(VTK_FOUND OFF)
    set(HAVE_VTK OFF)
    message ("Warning: You are to build PCL in STATIC but VTK is SHARED!")
    message ("Warning: VTK disabled!")
  endif ()
endif(VTK_FOUND)
# Find MPI
if (WITH_MPI) # this script searches for MPI 10 sec under windows, annoying especially if you do this often
  find_package(MPI)
  if(MPI_CXX_FOUND)
    include_directories(SYSTEM ${MPI_INCLUDE_PATH})
  endif(MPI_CXX_FOUND)
endif()
#Find Doxygen and html help compiler if any
find_package(Doxygen)
if(DOXYGEN_FOUND)
  find_package(HTMLHelp)
endif(DOXYGEN_FOUND)
#Find PCAP
find_package(Pcap)

### ---[ Create the config.h file
set(pcl_config_h_in "${CMAKE_CURRENT_SOURCE_DIR}/pcl_config.h.in")
set(pcl_config_h "${CMAKE_CURRENT_BINARY_DIR}/include/pcl/pcl_config.h")
configure_file(${pcl_config_h_in} ${pcl_config_h})
PCL_ADD_INCLUDES(common "" ${pcl_config_h})
include_directories(${CMAKE_CURRENT_BINARY_DIR}/include)

### ---[ Set up for tests
enable_testing()

### ---[ Set up for examples
#include(${PCL_SOURCE_DIR}/cmake/pcl_examples.cmake)

### ---[ Add the libraries subdirectories
include(${PCL_SOURCE_DIR}/cmake/pcl_targets.cmake)

collect_subproject_directory_names(${PCL_SOURCE_DIR} "CMakeLists.txt" PCL_MODULES_NAMES PCL_MODULES_DIRS doc)
set(PCL_MODULES_NAMES_UNSORTED ${PCL_MODULES_NAMES})
topological_sort(PCL_MODULES_NAMES PCL_ _DEPENDS)
sort_relative(PCL_MODULES_NAMES_UNSORTED PCL_MODULES_NAMES PCL_MODULES_DIRS)
foreach(subdir ${PCL_MODULES_DIRS})
  add_subdirectory(${PCL_SOURCE_DIR}/${subdir})  
endforeach(subdir)

### ---[ Documentation
add_subdirectory(doc)

### ---[ Configure PCLConfig.cmake
include(${PCL_SOURCE_DIR}/cmake/pcl_pclconfig.cmake)

### ---[ Package creation
include(${PCL_SOURCE_DIR}/cmake/pcl_all_in_one_installer.cmake)
include(${PCL_SOURCE_DIR}/cmake/pcl_cpack.cmake)

if(CPACK_GENERATOR)
  message(STATUS "Found CPack generators: ${CPACK_GENERATOR}")
  PCL_MAKE_CPACK_INPUT()
  set(CPACK_PROJECT_CONFIG_FILE "${PCL_CPACK_CFG_FILE}")
  include(CPack)
endif(CPACK_GENERATOR)
### ---[ Make a pretty picture of the dependency graph
include(${PCL_SOURCE_DIR}/cmake/dep_graph.cmake)
MAKE_DEP_GRAPH()

### ---[ Finish up
PCL_WRITE_STATUS_REPORT()
PCL_RESET_MAPS()<|MERGE_RESOLUTION|>--- conflicted
+++ resolved
@@ -280,15 +280,9 @@
 endif(NOT PCL_SHARED_LIBS OR WIN32)
 find_package(Qhull)
 
-<<<<<<< HEAD
-=======
-# Cuda
-include(${PCL_SOURCE_DIR}/cmake/pcl_find_cuda.cmake)
-
 # Find Qt5
 include(cmake/pcl_find_qt5.cmake)
 
->>>>>>> 308a64cf
 # Find QT4
 if(NOT QT5_FOUND)
     find_package(Qt4)
