set(SUBSYS_NAME segmentation)
set(SUBSYS_DESC "Point cloud segmentation library")
set(SUBSYS_DEPS common geometry search sample_consensus kdtree octree features filters)

set(build TRUE)
PCL_SUBSYS_OPTION(build "${SUBSYS_NAME}" "${SUBSYS_DESC}" ON)
PCL_SUBSYS_DEPEND(build "${SUBSYS_NAME}" DEPS ${SUBSYS_DEPS})

PCL_ADD_DOC("${SUBSYS_NAME}")

if(build)
    set(srcs 
        src/extract_clusters.cpp
        src/extract_polygonal_prism_data.cpp
        src/sac_segmentation.cpp
        src/seeded_hue_segmentation.cpp
        src/segment_differences.cpp
        src/region_growing.cpp
        src/region_growing_rgb.cpp
        src/organized_connected_component_segmentation.cpp
        src/organized_multi_plane_segmentation.cpp
        src/planar_polygon_fusion.cpp
        src/crf_normal_segmentation.cpp
        src/conditional_euclidean_clustering.cpp
        src/supervoxel_clustering.cpp
	src/grabcut_segmentation.cpp
        src/progressive_morphological_filter.cpp
        src/approximate_progressive_morphological_filter.cpp
       )
    # NOTE: boost/graph/boykov_kolmogorov_max_flow.hpp only exists for versions > 1.43
    if(Boost_MAJOR_VERSION GREATER 1 OR Boost_MINOR_VERSION GREATER 43)
    list(APPEND srcs
        src/min_cut_segmentation.cpp
       )
    endif()

    set(incs 
<<<<<<< HEAD
        include/pcl/${SUBSYS_NAME}/boost.h
        include/pcl/${SUBSYS_NAME}/extract_clusters.h
        include/pcl/${SUBSYS_NAME}/extract_labeled_clusters.h
        include/pcl/${SUBSYS_NAME}/extract_polygonal_prism_data.h
        include/pcl/${SUBSYS_NAME}/sac_segmentation.h
        include/pcl/${SUBSYS_NAME}/seeded_hue_segmentation.h
        include/pcl/${SUBSYS_NAME}/segment_differences.h
        include/pcl/${SUBSYS_NAME}/region_growing.h
        include/pcl/${SUBSYS_NAME}/region_growing_rgb.h
        include/pcl/${SUBSYS_NAME}/comparator.h
        include/pcl/${SUBSYS_NAME}/plane_coefficient_comparator.h
        include/pcl/${SUBSYS_NAME}/euclidean_plane_coefficient_comparator.h
        include/pcl/${SUBSYS_NAME}/edge_aware_plane_comparator.h
        include/pcl/${SUBSYS_NAME}/rgb_plane_coefficient_comparator.h
        include/pcl/${SUBSYS_NAME}/plane_refinement_comparator.h
        include/pcl/${SUBSYS_NAME}/euclidean_cluster_comparator.h
	include/pcl/${SUBSYS_NAME}/ground_plane_comparator.h
        include/pcl/${SUBSYS_NAME}/organized_connected_component_segmentation.h
        include/pcl/${SUBSYS_NAME}/organized_multi_plane_segmentation.h
        include/pcl/${SUBSYS_NAME}/region_3d.h
        include/pcl/${SUBSYS_NAME}/planar_region.h
        include/pcl/${SUBSYS_NAME}/planar_polygon_fusion.h
        include/pcl/${SUBSYS_NAME}/crf_normal_segmentation.h
        include/pcl/${SUBSYS_NAME}/conditional_euclidean_clustering.h
        include/pcl/${SUBSYS_NAME}/supervoxel_clustering.h
=======
        "include/pcl/${SUBSYS_NAME}/boost.h"
        "include/pcl/${SUBSYS_NAME}/extract_clusters.h"
        "include/pcl/${SUBSYS_NAME}/extract_labeled_clusters.h"
        "include/pcl/${SUBSYS_NAME}/extract_polygonal_prism_data.h"
        "include/pcl/${SUBSYS_NAME}/sac_segmentation.h"
        "include/pcl/${SUBSYS_NAME}/seeded_hue_segmentation.h"
        "include/pcl/${SUBSYS_NAME}/segment_differences.h"
        "include/pcl/${SUBSYS_NAME}/region_growing.h"
        "include/pcl/${SUBSYS_NAME}/region_growing_rgb.h"
        "include/pcl/${SUBSYS_NAME}/comparator.h"
        "include/pcl/${SUBSYS_NAME}/plane_coefficient_comparator.h"
        "include/pcl/${SUBSYS_NAME}/euclidean_plane_coefficient_comparator.h"
        "include/pcl/${SUBSYS_NAME}/edge_aware_plane_comparator.h"
        "include/pcl/${SUBSYS_NAME}/rgb_plane_coefficient_comparator.h"
        "include/pcl/${SUBSYS_NAME}/plane_refinement_comparator.h"
        "include/pcl/${SUBSYS_NAME}/euclidean_cluster_comparator.h"
	"include/pcl/${SUBSYS_NAME}/ground_plane_comparator.h"
        "include/pcl/${SUBSYS_NAME}/organized_connected_component_segmentation.h"
        "include/pcl/${SUBSYS_NAME}/organized_multi_plane_segmentation.h"
        "include/pcl/${SUBSYS_NAME}/region_3d.h"
        "include/pcl/${SUBSYS_NAME}/planar_region.h"
        "include/pcl/${SUBSYS_NAME}/planar_polygon_fusion.h"
        "include/pcl/${SUBSYS_NAME}/crf_segmentation.h"
        "include/pcl/${SUBSYS_NAME}/crf_normal_segmentation.h"
        "include/pcl/${SUBSYS_NAME}/unary_classifier.h"
        "include/pcl/${SUBSYS_NAME}/conditional_euclidean_clustering.h"
        "include/pcl/${SUBSYS_NAME}/supervoxel_clustering.h"
	"include/pcl/${SUBSYS_NAME}/grabcut_segmentation.h"
        "include/pcl/${SUBSYS_NAME}/progressive_morphological_filter.h"
        "include/pcl/${SUBSYS_NAME}/approximate_progressive_morphological_filter.h"
>>>>>>> c2566a59
        )
    # NOTE: boost/graph/boykov_kolmogorov_max_flow.hpp only exists for versions > 1.43
    if(Boost_MAJOR_VERSION GREATER 1 OR Boost_MINOR_VERSION GREATER 43)
    list(APPEND incs
        "include/pcl/${SUBSYS_NAME}/min_cut_segmentation.h"
       )
    endif()
    # Random walker requires Eigen::Sparse module that is available since 3.1.0
    if(NOT ("${EIGEN_VERSION}" VERSION_LESS 3.1.0))
    list(APPEND incs
        "include/pcl/${SUBSYS_NAME}/random_walker.h"
       )
    endif()

    set(impl_incs 
<<<<<<< HEAD
        include/pcl/${SUBSYS_NAME}/impl/extract_clusters.hpp
        include/pcl/${SUBSYS_NAME}/impl/extract_labeled_clusters.hpp
        include/pcl/${SUBSYS_NAME}/impl/extract_polygonal_prism_data.hpp
        include/pcl/${SUBSYS_NAME}/impl/sac_segmentation.hpp
        include/pcl/${SUBSYS_NAME}/impl/seeded_hue_segmentation.hpp
        include/pcl/${SUBSYS_NAME}/impl/segment_differences.hpp
        include/pcl/${SUBSYS_NAME}/impl/region_growing.hpp
        include/pcl/${SUBSYS_NAME}/impl/region_growing_rgb.hpp
        include/pcl/${SUBSYS_NAME}/impl/organized_connected_component_segmentation.hpp
        include/pcl/${SUBSYS_NAME}/impl/organized_multi_plane_segmentation.hpp
        include/pcl/${SUBSYS_NAME}/impl/planar_polygon_fusion.hpp
        include/pcl/${SUBSYS_NAME}/impl/crf_normal_segmentation.hpp
        include/pcl/${SUBSYS_NAME}/impl/conditional_euclidean_clustering.hpp
        include/pcl/${SUBSYS_NAME}/impl/supervoxel_clustering.hpp
=======
        "include/pcl/${SUBSYS_NAME}/impl/extract_clusters.hpp"
        "include/pcl/${SUBSYS_NAME}/impl/extract_labeled_clusters.hpp"
        "include/pcl/${SUBSYS_NAME}/impl/extract_polygonal_prism_data.hpp"
        "include/pcl/${SUBSYS_NAME}/impl/sac_segmentation.hpp"
        "include/pcl/${SUBSYS_NAME}/impl/seeded_hue_segmentation.hpp"
        "include/pcl/${SUBSYS_NAME}/impl/segment_differences.hpp"
        "include/pcl/${SUBSYS_NAME}/impl/region_growing.hpp"
        "include/pcl/${SUBSYS_NAME}/impl/region_growing_rgb.hpp"
        "include/pcl/${SUBSYS_NAME}/impl/organized_connected_component_segmentation.hpp"
        "include/pcl/${SUBSYS_NAME}/impl/organized_multi_plane_segmentation.hpp"
        "include/pcl/${SUBSYS_NAME}/impl/planar_polygon_fusion.hpp"
        "include/pcl/${SUBSYS_NAME}/impl/crf_segmentation.hpp"
        "include/pcl/${SUBSYS_NAME}/impl/unary_classifier.hpp"
        "include/pcl/${SUBSYS_NAME}/impl/crf_normal_segmentation.hpp"
        "include/pcl/${SUBSYS_NAME}/impl/conditional_euclidean_clustering.hpp"
        "include/pcl/${SUBSYS_NAME}/impl/supervoxel_clustering.hpp"
	"include/pcl/${SUBSYS_NAME}/impl/grabcut_segmentation.hpp"
        "include/pcl/${SUBSYS_NAME}/impl/progressive_morphological_filter.hpp"
        "include/pcl/${SUBSYS_NAME}/impl/approximate_progressive_morphological_filter.hpp"
>>>>>>> c2566a59
        )
    # NOTE: boost/graph/boykov_kolmogorov_max_flow.hpp only exists for versions > 1.43
    if(Boost_MAJOR_VERSION GREATER 1 OR Boost_MINOR_VERSION GREATER 43)
    list(APPEND impl_incs
        "include/pcl/${SUBSYS_NAME}/impl/min_cut_segmentation.hpp"
       )
    endif()
    # Random walker requires Eigen::Sparse module that is available since 3.1.0
    if(NOT ("${EIGEN_VERSION}" VERSION_LESS 3.1.0))
    list(APPEND impl_incs
        "include/pcl/${SUBSYS_NAME}/impl/random_walker.hpp"
       )
    endif()

<<<<<<< HEAD
    set(LIB_NAME pcl_${SUBSYS_NAME})
    include_directories(${CMAKE_CURRENT_SOURCE_DIR}/include)
    PCL_ADD_LIBRARY(${LIB_NAME} ${SUBSYS_NAME} ${srcs} ${incs} ${impl_incs})
    target_link_libraries(${LIB_NAME} pcl_search pcl_sample_consensus pcl_filters pcl_features)
    PCL_MAKE_PKGCONFIG(${LIB_NAME} ${SUBSYS_NAME} "${SUBSYS_DESC}" "${SUBSYS_DEPS}" "" "" "" "")
=======
    set(LIB_NAME "pcl_${SUBSYS_NAME}")
    include_directories("${CMAKE_CURRENT_SOURCE_DIR}/include")
    PCL_ADD_LIBRARY("${LIB_NAME}" "${SUBSYS_NAME}" ${srcs} ${incs} ${impl_incs})
    target_link_libraries("${LIB_NAME}" pcl_search pcl_sample_consensus pcl_filters pcl_ml pcl_features)
    PCL_MAKE_PKGCONFIG("${LIB_NAME}" "${SUBSYS_NAME}" "${SUBSYS_DESC}" "${SUBSYS_DEPS}" "" "" "" "")
>>>>>>> c2566a59

    # Install include files
    PCL_ADD_INCLUDES("${SUBSYS_NAME}" "${SUBSYS_NAME}" ${incs})
    PCL_ADD_INCLUDES("${SUBSYS_NAME}" "${SUBSYS_NAME}/impl" ${impl_incs})
endif(build)

<|MERGE_RESOLUTION|>--- conflicted
+++ resolved
@@ -35,33 +35,6 @@
     endif()
 
     set(incs 
-<<<<<<< HEAD
-        include/pcl/${SUBSYS_NAME}/boost.h
-        include/pcl/${SUBSYS_NAME}/extract_clusters.h
-        include/pcl/${SUBSYS_NAME}/extract_labeled_clusters.h
-        include/pcl/${SUBSYS_NAME}/extract_polygonal_prism_data.h
-        include/pcl/${SUBSYS_NAME}/sac_segmentation.h
-        include/pcl/${SUBSYS_NAME}/seeded_hue_segmentation.h
-        include/pcl/${SUBSYS_NAME}/segment_differences.h
-        include/pcl/${SUBSYS_NAME}/region_growing.h
-        include/pcl/${SUBSYS_NAME}/region_growing_rgb.h
-        include/pcl/${SUBSYS_NAME}/comparator.h
-        include/pcl/${SUBSYS_NAME}/plane_coefficient_comparator.h
-        include/pcl/${SUBSYS_NAME}/euclidean_plane_coefficient_comparator.h
-        include/pcl/${SUBSYS_NAME}/edge_aware_plane_comparator.h
-        include/pcl/${SUBSYS_NAME}/rgb_plane_coefficient_comparator.h
-        include/pcl/${SUBSYS_NAME}/plane_refinement_comparator.h
-        include/pcl/${SUBSYS_NAME}/euclidean_cluster_comparator.h
-	include/pcl/${SUBSYS_NAME}/ground_plane_comparator.h
-        include/pcl/${SUBSYS_NAME}/organized_connected_component_segmentation.h
-        include/pcl/${SUBSYS_NAME}/organized_multi_plane_segmentation.h
-        include/pcl/${SUBSYS_NAME}/region_3d.h
-        include/pcl/${SUBSYS_NAME}/planar_region.h
-        include/pcl/${SUBSYS_NAME}/planar_polygon_fusion.h
-        include/pcl/${SUBSYS_NAME}/crf_normal_segmentation.h
-        include/pcl/${SUBSYS_NAME}/conditional_euclidean_clustering.h
-        include/pcl/${SUBSYS_NAME}/supervoxel_clustering.h
-=======
         "include/pcl/${SUBSYS_NAME}/boost.h"
         "include/pcl/${SUBSYS_NAME}/extract_clusters.h"
         "include/pcl/${SUBSYS_NAME}/extract_labeled_clusters.h"
@@ -84,15 +57,12 @@
         "include/pcl/${SUBSYS_NAME}/region_3d.h"
         "include/pcl/${SUBSYS_NAME}/planar_region.h"
         "include/pcl/${SUBSYS_NAME}/planar_polygon_fusion.h"
-        "include/pcl/${SUBSYS_NAME}/crf_segmentation.h"
         "include/pcl/${SUBSYS_NAME}/crf_normal_segmentation.h"
-        "include/pcl/${SUBSYS_NAME}/unary_classifier.h"
         "include/pcl/${SUBSYS_NAME}/conditional_euclidean_clustering.h"
         "include/pcl/${SUBSYS_NAME}/supervoxel_clustering.h"
 	"include/pcl/${SUBSYS_NAME}/grabcut_segmentation.h"
         "include/pcl/${SUBSYS_NAME}/progressive_morphological_filter.h"
         "include/pcl/${SUBSYS_NAME}/approximate_progressive_morphological_filter.h"
->>>>>>> c2566a59
         )
     # NOTE: boost/graph/boykov_kolmogorov_max_flow.hpp only exists for versions > 1.43
     if(Boost_MAJOR_VERSION GREATER 1 OR Boost_MINOR_VERSION GREATER 43)
@@ -108,22 +78,6 @@
     endif()
 
     set(impl_incs 
-<<<<<<< HEAD
-        include/pcl/${SUBSYS_NAME}/impl/extract_clusters.hpp
-        include/pcl/${SUBSYS_NAME}/impl/extract_labeled_clusters.hpp
-        include/pcl/${SUBSYS_NAME}/impl/extract_polygonal_prism_data.hpp
-        include/pcl/${SUBSYS_NAME}/impl/sac_segmentation.hpp
-        include/pcl/${SUBSYS_NAME}/impl/seeded_hue_segmentation.hpp
-        include/pcl/${SUBSYS_NAME}/impl/segment_differences.hpp
-        include/pcl/${SUBSYS_NAME}/impl/region_growing.hpp
-        include/pcl/${SUBSYS_NAME}/impl/region_growing_rgb.hpp
-        include/pcl/${SUBSYS_NAME}/impl/organized_connected_component_segmentation.hpp
-        include/pcl/${SUBSYS_NAME}/impl/organized_multi_plane_segmentation.hpp
-        include/pcl/${SUBSYS_NAME}/impl/planar_polygon_fusion.hpp
-        include/pcl/${SUBSYS_NAME}/impl/crf_normal_segmentation.hpp
-        include/pcl/${SUBSYS_NAME}/impl/conditional_euclidean_clustering.hpp
-        include/pcl/${SUBSYS_NAME}/impl/supervoxel_clustering.hpp
-=======
         "include/pcl/${SUBSYS_NAME}/impl/extract_clusters.hpp"
         "include/pcl/${SUBSYS_NAME}/impl/extract_labeled_clusters.hpp"
         "include/pcl/${SUBSYS_NAME}/impl/extract_polygonal_prism_data.hpp"
@@ -135,15 +89,12 @@
         "include/pcl/${SUBSYS_NAME}/impl/organized_connected_component_segmentation.hpp"
         "include/pcl/${SUBSYS_NAME}/impl/organized_multi_plane_segmentation.hpp"
         "include/pcl/${SUBSYS_NAME}/impl/planar_polygon_fusion.hpp"
-        "include/pcl/${SUBSYS_NAME}/impl/crf_segmentation.hpp"
-        "include/pcl/${SUBSYS_NAME}/impl/unary_classifier.hpp"
         "include/pcl/${SUBSYS_NAME}/impl/crf_normal_segmentation.hpp"
         "include/pcl/${SUBSYS_NAME}/impl/conditional_euclidean_clustering.hpp"
         "include/pcl/${SUBSYS_NAME}/impl/supervoxel_clustering.hpp"
 	"include/pcl/${SUBSYS_NAME}/impl/grabcut_segmentation.hpp"
         "include/pcl/${SUBSYS_NAME}/impl/progressive_morphological_filter.hpp"
         "include/pcl/${SUBSYS_NAME}/impl/approximate_progressive_morphological_filter.hpp"
->>>>>>> c2566a59
         )
     # NOTE: boost/graph/boykov_kolmogorov_max_flow.hpp only exists for versions > 1.43
     if(Boost_MAJOR_VERSION GREATER 1 OR Boost_MINOR_VERSION GREATER 43)
@@ -158,19 +109,11 @@
        )
     endif()
 
-<<<<<<< HEAD
-    set(LIB_NAME pcl_${SUBSYS_NAME})
-    include_directories(${CMAKE_CURRENT_SOURCE_DIR}/include)
-    PCL_ADD_LIBRARY(${LIB_NAME} ${SUBSYS_NAME} ${srcs} ${incs} ${impl_incs})
-    target_link_libraries(${LIB_NAME} pcl_search pcl_sample_consensus pcl_filters pcl_features)
-    PCL_MAKE_PKGCONFIG(${LIB_NAME} ${SUBSYS_NAME} "${SUBSYS_DESC}" "${SUBSYS_DEPS}" "" "" "" "")
-=======
     set(LIB_NAME "pcl_${SUBSYS_NAME}")
     include_directories("${CMAKE_CURRENT_SOURCE_DIR}/include")
     PCL_ADD_LIBRARY("${LIB_NAME}" "${SUBSYS_NAME}" ${srcs} ${incs} ${impl_incs})
     target_link_libraries("${LIB_NAME}" pcl_search pcl_sample_consensus pcl_filters pcl_ml pcl_features)
     PCL_MAKE_PKGCONFIG("${LIB_NAME}" "${SUBSYS_NAME}" "${SUBSYS_DESC}" "${SUBSYS_DEPS}" "" "" "" "")
->>>>>>> c2566a59
 
     # Install include files
     PCL_ADD_INCLUDES("${SUBSYS_NAME}" "${SUBSYS_NAME}" ${incs})
